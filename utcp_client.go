package UTCP

import (
	"context"
	"encoding/json"
	"fmt"
	"io/ioutil"
	"os"
	"path/filepath"
	"regexp"
	"strings"
	// import your server package
)

// UtcpClientInterface defines the public API.
type UtcpClientInterface interface {
	RegisterToolProvider(ctx context.Context, prov Provider) ([]Tool, error)
	DeregisterToolProvider(ctx context.Context, providerName string) error
	CallTool(ctx context.Context, toolName string, args map[string]any) (any, error)
	SearchTools(ctx context.Context, query string, limit int) ([]Tool, error)
}

// UtcpClient holds all state and implements UtcpClientInterface.
type UtcpClient struct {
	config         *UtcpClientConfig
	transports     map[string]ClientTransport
	toolRepository ToolRepository
	searchStrategy ToolSearchStrategy
}

// NewUtcpClient constructs a new client, loading providers if configured.
func NewUTCPClient(
	ctx context.Context,
	cfg *UtcpClientConfig,
	repo ToolRepository,
	strat ToolSearchStrategy,
) (*UtcpClient, error) {
	if cfg == nil {
		cfg = NewClientConfig()
	}
	if repo == nil {
		repo = NewInMemoryToolRepository() // You'll need to implement this
	}
	if strat == nil {
		strat = NewTagSearchStrategy(repo, 1.0) // You'll need to implement this
	}

	client := &UtcpClient{
		config:         cfg,
		transports:     defaultTransports(),
		toolRepository: repo,
		searchStrategy: strat,
	}

	// if providersFilePath is set, adjust TextTransport base path
	if cfg.ProvidersFilePath != "" {
		dir := filepath.Dir(cfg.ProvidersFilePath)
		if textTransport, ok := client.transports["text"]; ok {
			if tt, ok := textTransport.(TextTransport); ok {
				tt.SetBasePath(dir) // Assume this method exists
			}
		}
	}

	// eager variable substitution if inline vars present
	if len(cfg.Variables) > 0 {
		// Create a clone without variables to avoid circular references
		clone := &UtcpClientConfig{
			ProvidersFilePath: cfg.ProvidersFilePath,
			LoadVariablesFrom: cfg.LoadVariablesFrom,
			Variables:         make(map[string]string),
		}
		if substituted, ok := client.replaceVarsInAny(cfg.Variables, clone).(map[string]string); ok {
			client.config.Variables = substituted
		}
	}

	// load & register providers from JSON file
	if cfg.ProvidersFilePath != "" {
		if err := client.loadProviders(ctx, cfg.ProvidersFilePath); err != nil {
			return nil, err
		}
	}

	return client, nil
}

// defaultTransports wires up your various transport implementations.
func defaultTransports() map[string]ClientTransport {
	return map[string]ClientTransport{
		"http": NewHttpClientTransport(
			func(format string, args ...interface{}) {
				fmt.Printf("HTTP Transport: "+format+"\n", args...)
			},
		), // You'll need to implement these
		"cli": NewCliTransport(
			func(format string, args ...interface{}) {
				fmt.Printf("CLI Transport: "+format+"\n", args...)
			},
		), // You'll need to implement these
		// You'll need to implement these
		"sse": NewSSETransport(func(format string, args ...interface{}) {
			fmt.Printf("SSE Transport: "+format+"\n", args...)
		}), // You'll need to implement these
		"http_stream": NewStreamableHTTPTransport(func(format string, args ...interface{}) {
			fmt.Printf("HTTP Stream Transport: "+format+"\n", args...)
		}), // You'll need to implement these
		"mcp": NewMCPTransport(
			func(format string, args ...interface{}) {
				fmt.Printf("MCP Transport: "+format+"\n", args...)
			},
		), // You'll need to implement these
<<<<<<< HEAD
		"websocket": NewWebSocketTransport(func(format string, args ...interface{}) {
			fmt.Printf("WebSocket Transport: "+format+"\n", args...)
		}),
=======
		"tcp": NewTCPClientTransport(
			func(format string, args ...interface{}) {
				fmt.Printf("TCP Transport: "+format+"\n", args...)
		"udp": NewUDPTransport(
			func(format string, args ...interface{}) {
				fmt.Printf("UDP Transport: "+format+"\n", args...)
			},
		),
>>>>>>> ca457949
		"text": NewTextTransport(""), // You'll need to implement these
		"graphql": NewGraphQLClientTransport(func(msg string, err error) {
			fmt.Printf("GraphQL Transport: %s: %v\n", msg, err)
		}),
		"webrtc": NewWebRTCClientTransport(func(format string, args ...interface{}) {
			fmt.Printf("WebRTC Transport: "+format+"\n", args...)
		}),
	}
}

// loadProviders reads a JSON array of providers, substitutes variables, and registers each.
func (c *UtcpClient) loadProviders(ctx context.Context, path string) error {
	data, err := ioutil.ReadFile(path)
	if err != nil {
		return fmt.Errorf("could not read providers file %q: %w", path, err)
	}

	var rawList []map[string]any
	if err := json.Unmarshal(data, &rawList); err != nil {
		return fmt.Errorf("invalid JSON in providers file %q: %w", path, err)
	}

	for _, raw := range rawList {
		ptype, ok := raw["provider_type"].(string)
		if !ok || ptype == "" {
			fmt.Fprintf(os.Stderr, "warning: skipping provider without type: %v\n", raw)
			continue
		}

		// substitute inline variables first
		subbed := c.replaceVarsInAny(raw, c.config).(map[string]any)

		blob, _ := json.Marshal(subbed)
		prov, err := UnmarshalProvider(blob)
		if err != nil {
			fmt.Fprintf(os.Stderr, "error decoding provider %q: %v\n", ptype, err)
			continue
		}

		if _, err := c.RegisterToolProvider(ctx, prov); err != nil {
			fmt.Fprintf(os.Stderr, "error registering provider %q: %v\n", c.getProviderName(prov), err)
		}
	}

	return nil
}

// getProviderName extracts the name from a provider
func (c *UtcpClient) getProviderName(prov Provider) string {
	switch p := prov.(type) {
	case *HttpProvider:
		return p.Name
	case *CliProvider:
		return p.Name
	case *SSEProvider:
		return p.Name
	case *StreamableHttpProvider:
		return p.Name
	case *WebSocketProvider:
		return p.Name
	case *GRPCProvider:
		return p.Name
	case *GraphQLProvider:
		return p.Name
	case *TCPProvider:
		return p.Name
	case *UDPProvider:
		return p.Name
	case *WebRTCProvider:
		return p.Name
	case *MCPProvider:
		return p.Name()
	case *TextProvider:
		return p.Name
	default:
		return "unknown"
	}
}

// setProviderName sets the name on a provider
func (c *UtcpClient) setProviderName(prov Provider, name string) {
	switch p := prov.(type) {
	case *HttpProvider:
		p.Name = name
	case *CliProvider:
		p.Name = name
	case *SSEProvider:
		p.Name = name
	case *StreamableHttpProvider:
		p.Name = name
	case *WebSocketProvider:
		p.Name = name
	case *GRPCProvider:
		p.Name = name
	case *GraphQLProvider:
		p.Name = name
	case *TCPProvider:
		p.Name = name
	case *UDPProvider:
		p.Name = name
	case *WebRTCProvider:
		p.Name = name
	case *MCPProvider:
		p.name = name
	case *TextProvider:
		p.Name = name
	}
}

// RegisterToolProvider applies variable substitution, picks the right transport, and registers tools.
func (c *UtcpClient) RegisterToolProvider(
	ctx context.Context,
	prov Provider,
) ([]Tool, error) {
	prov = c.substituteProviderVariables(prov)
	name := strings.ReplaceAll(c.getProviderName(prov), ".", "_")
	c.setProviderName(prov, name)

	tr, ok := c.transports[string(prov.Type())]
	if !ok {
		return nil, fmt.Errorf("unsupported provider type: %s", prov.Type())
	}

	tools, err := tr.RegisterToolProvider(ctx, prov)
	if err != nil {
		return nil, err
	}

	// Prefix tool names with provider name if not already prefixed
	for i := range tools {
		if !strings.HasPrefix(tools[i].Name, name+".") {
			tools[i].Name = name + "." + tools[i].Name
		}
	}

	if err := c.toolRepository.SaveProviderWithTools(ctx, prov, tools); err != nil {
		return nil, err
	}
	return tools, nil
}

func (c *UtcpClient) DeregisterToolProvider(ctx context.Context, providerName string) error {
	prov, err := c.toolRepository.GetProvider(ctx, providerName)
	if err != nil {
		return err
	}
	if prov == nil {
		return fmt.Errorf("provider not found: %s", providerName)
	}

	tr, ok := c.transports[string((*prov).Type())]
	if !ok {
		return fmt.Errorf("no transport for provider type %s", (*prov).Type())
	}
	if err := tr.DeregisterToolProvider(ctx, *prov); err != nil {
		return err
	}
	return c.toolRepository.RemoveProvider(ctx, providerName)
}

func (c *UtcpClient) CallTool(
	ctx context.Context,
	toolName string,
	args map[string]any,
) (any, error) {
	parts := strings.SplitN(toolName, ".", 2)
	if len(parts) != 2 {
		return nil, fmt.Errorf("invalid tool name: %s", toolName)
	}
	providerName := parts[0]

	prov, err := c.toolRepository.GetProvider(ctx, providerName)
	if err != nil {
		return nil, err
	}
	if prov == nil {
		return nil, fmt.Errorf("provider not found: %s", providerName)
	}

	tools, err := c.toolRepository.GetToolsByProvider(ctx, providerName)
	if err != nil {
		return nil, err
	}
	var selectedTool *Tool
	for _, t := range tools {
		if t.Name == toolName {
			selectedTool = &t
			break
		}
	}
	if selectedTool == nil {
		return nil, fmt.Errorf("tool not found: %s", toolName)
	}

	// re‑substitute any provider vars before call
	*prov = c.substituteProviderVariables(*prov)

	tr, ok := c.transports[string((*prov).Type())]
	if !ok {
		return nil, fmt.Errorf("no transport for provider type %s", (*prov).Type())
	}

	return tr.CallTool(ctx, toolName, args, *prov, nil)
}

func (c *UtcpClient) SearchTools(query string, limit int) ([]Tool, error) {
	tools, err := c.searchStrategy.SearchTools(context.Background(), query, limit)
	if err != nil {
		return nil, err
	}

	// Convert []*Tool to []Tool
	result := make([]Tool, len(tools))
	for i, tool := range tools {
		result[i] = tool
	}
	return result, nil
}

// ----- variable substitution helpers -----

// substituteProviderVariables dumps to JSON, replaces vars, and re‑unmarshals.
func (c *UtcpClient) substituteProviderVariables(p Provider) Provider {
	// Convert provider to map for substitution
	raw := c.providerToMap(p)
	out := c.replaceVarsInAny(raw, c.config).(map[string]any)

	// Create new provider of the same type
	newProv := c.createProviderOfType(p.Type())

	// Marshal and unmarshal to populate the new provider
	blob, _ := json.Marshal(out)
	_ = json.Unmarshal(blob, newProv)
	return newProv
}

// providerToMap converts a provider to a map for JSON manipulation
func (c *UtcpClient) providerToMap(p Provider) map[string]any {
	blob, _ := json.Marshal(p)
	var result map[string]any
	json.Unmarshal(blob, &result)
	return result
}

// createProviderOfType creates a new provider instance of the given type
func (c *UtcpClient) createProviderOfType(ptype ProviderType) Provider {
	switch ptype {
	case ProviderHTTP:
		return &HttpProvider{}
	case ProviderCLI:
		return &CliProvider{}
	case ProviderSSE:
		return &SSEProvider{}
	case ProviderHTTPStream:
		return &StreamableHttpProvider{}
	case ProviderWebSocket:
		return &WebSocketProvider{}
	case ProviderGRPC:
		return &GRPCProvider{}
	case ProviderGraphQL:
		return &GraphQLProvider{}
	case ProviderTCP:
		return &TCPProvider{}
	case ProviderUDP:
		return &UDPProvider{}
	case ProviderWebRTC:
		return &WebRTCProvider{}
	case ProviderMCP:
		return &MCPProvider{}
	case ProviderText:
		return &TextProvider{}
	default:
		return &HttpProvider{} // fallback
	}
}

// replaceVarsInAny walks strings, maps, lists and does ${VAR}/$VAR substitution.
func (c *UtcpClient) replaceVarsInAny(x any, cfg *UtcpClientConfig) any {
	switch v := x.(type) {
	case string:
		re := regexp.MustCompile(`\${(\w+)}|\$(\w+)`)
		return re.ReplaceAllStringFunc(v, func(match string) string {
			g := re.FindStringSubmatch(match)
			name := g[1]
			if name == "" {
				name = g[2]
			}
			val, err := c.getVariable(name, cfg)
			if err != nil {
				// Return the original match if variable not found
				return match
			}
			return val
		})
	case []any:
		out := make([]any, len(v))
		for i, e := range v {
			out[i] = c.replaceVarsInAny(e, cfg)
		}
		return out
	case map[string]any:
		out := make(map[string]any, len(v))
		for k, e := range v {
			out[k] = c.replaceVarsInAny(e, cfg)
		}
		return out
	default:
		return x
	}
}

// getVariable checks inline, loaders, then os.Getenv.
func (c *UtcpClient) getVariable(key string, cfg *UtcpClientConfig) (string, error) {
	if v, ok := cfg.Variables[key]; ok {
		return v, nil
	}
	for _, loader := range cfg.LoadVariablesFrom {
		if val, err := loader.Get(key); err == nil && val != "" {
			return val, nil
		}
	}
	if env := os.Getenv(key); env != "" {
		return env, nil
	}
	return "", &UtcpVariableNotFound{VariableName: key}
}<|MERGE_RESOLUTION|>--- conflicted
+++ resolved
@@ -110,11 +110,9 @@
 				fmt.Printf("MCP Transport: "+format+"\n", args...)
 			},
 		), // You'll need to implement these
-<<<<<<< HEAD
 		"websocket": NewWebSocketTransport(func(format string, args ...interface{}) {
 			fmt.Printf("WebSocket Transport: "+format+"\n", args...)
 		}),
-=======
 		"tcp": NewTCPClientTransport(
 			func(format string, args ...interface{}) {
 				fmt.Printf("TCP Transport: "+format+"\n", args...)
@@ -123,7 +121,6 @@
 				fmt.Printf("UDP Transport: "+format+"\n", args...)
 			},
 		),
->>>>>>> ca457949
 		"text": NewTextTransport(""), // You'll need to implement these
 		"graphql": NewGraphQLClientTransport(func(msg string, err error) {
 			fmt.Printf("GraphQL Transport: %s: %v\n", msg, err)
